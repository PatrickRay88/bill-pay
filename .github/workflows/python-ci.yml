--- conflicted
+++ resolved
@@ -5,12 +5,8 @@
     branches:
       - '**'
   pull_request:
-<<<<<<< HEAD
-    branches: [ main ]
-=======
     branches:
       - main
->>>>>>> 169a9f1b
   workflow_dispatch:
 
 concurrency:
@@ -39,13 +35,6 @@
         python-version: ${{ matrix.python-version }}
         cache: 'pip'
         cache-dependency-path: requirements.txt
-<<<<<<< HEAD
-    - name: Install dependencies
-      run: |
-        python -m pip install --upgrade pip
-        if [ -f requirements.txt ]; then pip install -r requirements.txt; fi
-        pip install pytest pytest-flask coverage
-=======
     - name: Show Python and pip versions
       run: |
         python --version
@@ -57,7 +46,6 @@
         python -m pip install --upgrade pip
         pip install -r requirements.txt
         pip install coverage
->>>>>>> 169a9f1b
     - name: Lint with flake8
       run: |
         pip install flake8
@@ -67,11 +55,7 @@
         flake8 . --count --exit-zero --max-complexity=10 --max-line-length=127 --statistics
     - name: Run tests with coverage
       run: |
-<<<<<<< HEAD
-        coverage run -m pytest -q --maxfail=1 --disable-warnings --junitxml=pytest-report.xml
-=======
         coverage run -m pytest -q --maxfail=1 --junitxml=pytest-report.xml
->>>>>>> 169a9f1b
         coverage xml -o coverage.xml
         coverage report -m
       env:
@@ -95,20 +79,6 @@
     runs-on: ubuntu-latest
     
     steps:
-<<<<<<< HEAD
-    - uses: actions/checkout@v4
-    - name: Set up Python
-      uses: actions/setup-python@v5
-      with:
-        python-version: '3.12'
-    - name: Install dependencies
-      run: |
-        python -m pip install --upgrade pip
-        pip install build wheel
-    - name: Build and package application
-      run: |
-        python -m build
-=======
       - uses: actions/checkout@v4
       - name: Set up Python
         uses: actions/setup-python@v5
@@ -121,7 +91,6 @@
       - name: Build and package application
         run: |
           python -m build
->>>>>>> 169a9f1b
     # Deployment steps would go here - e.g., to Heroku, Fly.io, etc.
     # - name: Deploy to Heroku
     #   uses: akhileshns/heroku-deploy@v3.12.12
